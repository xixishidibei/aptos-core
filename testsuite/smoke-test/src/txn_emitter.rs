--- conflicted
+++ resolved
@@ -7,13 +7,8 @@
 };
 use anyhow::ensure;
 use aptos_forge::{
-<<<<<<< HEAD
-    EmitJobMode, EmitJobRequest, NodeExt, Result, Swarm, TransactionType, TxnEmitter, TxnStats,
-    WorkflowKind,
-=======
     args::TransactionTypeArg, emitter::NumAccountsMode, EmitJobMode, EmitJobRequest, EntryPoints,
     NodeExt, Result, Swarm, TransactionType, TxnEmitter, TxnStats, WorkflowProgress,
->>>>>>> 03c275ee
 };
 use aptos_sdk::{transaction_builder::TransactionFactory, types::PeerId};
 use rand::{rngs::OsRng, SeedableRng};
@@ -94,22 +89,6 @@
             //         20,
             //     ),
             // ],
-<<<<<<< HEAD
-            // vec![
-            //     (TransactionTypeArg::NoOp.materialize(100, false), 20),
-            //     (
-            //         TransactionType::CallCustomModules {
-            //             entry_point: EntryPoints::MakeOrChangeTable {
-            //                 offset: 0,
-            //                 count: 60,
-            //             },
-            //             num_modules: 1,
-            //             use_account_pool: false,
-            //         },
-            //         20,
-            //     ),
-            // ],
-=======
             vec![
                 (
                     TransactionTypeArg::NoOp.materialize(
@@ -131,7 +110,6 @@
                     20,
                 ),
             ],
->>>>>>> 03c275ee
             // vec![(
             //     TransactionType::CallCustomModules {
             //         entry_point: EntryPoints::TokenV1MintAndStoreNFTSequential,
