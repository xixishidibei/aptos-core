--- conflicted
+++ resolved
@@ -680,7 +680,6 @@
         senders: Vec<AccountAddress>,
         entry_fn: &EntryFunction,
     ) -> Result<SerializedReturnValues, VMStatus> {
-<<<<<<< HEAD
         let is_friend_or_private = session.load_function_def_is_friend_or_private(
             entry_fn.module(),
             entry_fn.function(),
@@ -693,8 +692,6 @@
             txn_context.set_is_friend_or_private_entry_func();
         }
 
-=======
->>>>>>> ae70232f
         let function =
             session.load_function(entry_fn.module(), entry_fn.function(), entry_fn.ty_args())?;
         let args = verifier::transaction_arg_validation::validate_combine_signer_and_txn_args(
@@ -1776,7 +1773,6 @@
             ExecutionStatus::Success,
             &get_or_vm_startup_failure(&self.storage_gas_params, log_context)?.change_set_configs,
         )?;
-
         Ok((VMStatus::Executed, output))
     }
 
