// Copyright © Aptos Foundation
// Parts of the project are originally copyright © Meta Platforms, Inc.
// SPDX-License-Identifier: Apache-2.0

use crate::counters;
use aptos_infallible::duration_since_epoch;
use std::time::Duration;

pub struct BlockStage;

impl BlockStage {
    pub const COMMITTED: &'static str = "committed";
    pub const COMMIT_CERTIFIED: &'static str = "commit_certified";
    pub const EPOCH_MANAGER_RECEIVED: &'static str = "epoch_manager_received";
    pub const EPOCH_MANAGER_VERIFIED: &'static str = "epoch_manager_verified";
    pub const EXECUTED: &'static str = "executed";
    pub const NETWORK_RECEIVED: &'static str = "network_received";
    pub const ORDERED: &'static str = "ordered";
    pub const QC_ADDED: &'static str = "qc_added";
    pub const QC_AGGREGATED: &'static str = "qc_aggregated";
    pub const RAND_ADD_DECISION: &'static str = "rand_add_decision";
<<<<<<< HEAD
    pub const RAND_ADD_SHARE: &'static str = "rand_add_share";
    // pub const RAND_AGG_DECISION: &'static str = "rand_agg_decision";
=======
    pub const RAND_ADD_ENOUGH_SHARE: &'static str = "rand_add_enough_share";
>>>>>>> a270a1be
    pub const RAND_ENTER: &'static str = "rand_enter";
    pub const RAND_READY: &'static str = "rand_ready";
    pub const ROUND_MANAGER_RECEIVED: &'static str = "round_manager_received";
    pub const SIGNED: &'static str = "signed";
    pub const SYNCED: &'static str = "synced";
    pub const VOTED: &'static str = "voted";
}

/// Record the time during each stage of a block.
pub fn observe_block(timestamp: u64, stage: &'static str) {
    if let Some(t) = duration_since_epoch().checked_sub(Duration::from_micros(timestamp)) {
        counters::BLOCK_TRACING
            .with_label_values(&[stage])
            .observe(t.as_secs_f64());
    }
}<|MERGE_RESOLUTION|>--- conflicted
+++ resolved
@@ -19,12 +19,7 @@
     pub const QC_ADDED: &'static str = "qc_added";
     pub const QC_AGGREGATED: &'static str = "qc_aggregated";
     pub const RAND_ADD_DECISION: &'static str = "rand_add_decision";
-<<<<<<< HEAD
-    pub const RAND_ADD_SHARE: &'static str = "rand_add_share";
-    // pub const RAND_AGG_DECISION: &'static str = "rand_agg_decision";
-=======
     pub const RAND_ADD_ENOUGH_SHARE: &'static str = "rand_add_enough_share";
->>>>>>> a270a1be
     pub const RAND_ENTER: &'static str = "rand_enter";
     pub const RAND_READY: &'static str = "rand_ready";
     pub const ROUND_MANAGER_RECEIVED: &'static str = "round_manager_received";
